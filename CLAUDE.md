# CLAUDE.md

This file provides guidance for AI assistants when working with code in this repository.

**IMPORTANT**: Always read `PROJECT_MEMORY.md` at the start of each session for current context, recent decisions, and user preferences.

**DEBUGGING**: See `DEBUG.md` for comprehensive debugging guide, including debug flags, troubleshooting steps, and development utilities.

## Project Overview

Episodic is a conversational DAG-based memory agent that creates persistent, navigable conversations with language models. It stores conversation history as a directed acyclic graph where each node represents a conversational exchange.

## Architecture

### Core Components
- **Node/ConversationDAG** (`core.py`): Core data structures representing conversation nodes and the DAG
- **Database Layer** (`db_*.py`): Modularized SQLite persistence with specialized modules
- **LLM Integration** (`llm.py`): Multi-provider interface using LiteLLM
- **Topic Detection** (`topics/`): Modular topic detection with multiple strategies
  - Default: Dual-window detector using (4,1) and (4,2) windows
  - Alternative: Sliding window, hybrid, LLM-based detectors
- **CLI Interface** (`cli_*.py`): Typer-based command-line interface
- **Memory System**: Two-part system for intelligent context
  - **System Memory**: Always-on conversation storage (like help system)
  - **User RAG** (`rag.py`): Optional vector search for user's indexed documents
- **Web Search** (`web_search.py`): Multi-provider web search with synthesis

### Key Design Principles
- **Modular Architecture**: Each file under 600 lines (target: 500)
- **Talk-First Interface**: Natural conversation is the primary interaction mode
- **Provider Agnostic**: Works with 20+ LLM providers through LiteLLM
- **Context Aware**: Automatic topic detection and compression
- **Extensible**: Plugin-friendly architecture for new features

## Development Guidelines

### Code Style
- Maximum 500 lines per file (hard limit: 600)
- Use type hints for all function signatures
- Follow existing patterns in the codebase
- Keep imports organized and minimal
- No comments unless explicitly requested
- Prefer editing existing files over creating new ones

### Database
- Default location: `~/.episodic/episodic.db`
- Use migrations for schema changes (`migrations/`)
- All database operations through `db_*.py` modules

### Testing
- Run tests with: `python tests/run_all_tests.py`
- Unit tests in `tests/unit/`
- Integration tests in `tests/integration/`
- Test new features with appropriate coverage

### Commands
- New commands go in `episodic/commands/`
- Use the command registry for registration
- Follow unified command pattern for subcommands

## Important Notes

- **No hardcoded values**: Use `config_defaults.py` for defaults
- **User data location**: `~/.episodic/` not the project directory
- **Streaming by default**: All LLM responses stream unless disabled
- **Cost tracking**: Built-in token usage tracking for all providers
- **Memory System**: System memory is always on by default (separate from user RAG)
- **Config Persistence**: Only specific settings are saved to disk (use `config.save_setting()`)
- **Model Configuration**: Models are defined in `~/.episodic/models.json` (created from template on first run)
<<<<<<< HEAD
- **Assistant Message Limits**: Assistant message limits reset in 5-hour blocks, with start times rounded down to the nearest hour
- **Topic Detection**: Topics must be properly closed when new ones start - check database for open topics, not just memory state
- **Topic Names**: New topics should use detected names immediately, not placeholder names
=======
- **Model Pricing**: Update with `scripts/update_model_pricing.py` - never guess pricing
- **Assistant Message Limits**: Assistant message limits reset in 5-hour blocks, with start times rounded down to the nearest hour
- **Topic Detection**: Topics must be properly closed when new ones start - check database for open topics, not just memory state
- **Topic Names**: New topics should use detected names immediately, not placeholder names
- **Dual-Window Detection**: Default topic detection uses (4,1) + (4,2) windows for optimal accuracy
  - High precision (4,1) runs first, safety net (4,2) only runs if needed
  - Debug with `/debug on topic` to see detection details
- **API Keys**: Load from environment or config, never hardcode
- **File Size Violations**: Several files exceed 600 lines and need refactoring
>>>>>>> b28549b9

## Common Tasks

### Adding a New Command
1. Create command file in `episodic/commands/`
2. Register in `episodic/commands/registry.py`
3. Add routing in `episodic/cli_command_router.py`
4. Update help documentation

### Adding a New LLM Provider
1. Update `episodic/llm_config.py` with provider details
2. Add any special parameter handling in `llm.py`
3. Test with multiple model types (chat, instruct, etc.)

### Debugging Issues
1. Enable debug mode: `/set debug true`
2. Check `DEBUG.md` for specific debugging guides
3. Use `debug_utils.py` for debug output
4. Review logs for detailed error traces

## Current State & Known Issues

### Performance
- **Startup Time**: Heavy imports (ChromaDB, sentence-transformers) loaded eagerly
- **Lazy Loading**: Partially implemented for LiteLLM, needs expansion
- **Caching**: Limited use of @lru_cache decorators

### Code Organization  
- **Large Files Needing Split**:
  - `visualization.py` (1278 lines)
  - `cli_command_router.py` (939 lines)
  - `conversation.py` (787 lines)
  - `web_search.py` (905 lines)

### Testing
- **Test Files**: 39 test files in `tests/` directory
- **Coverage**: Core functionality tested but edge cases need work
- **Run Tests**: `python tests/run_all_tests.py`

Remember: The codebase is designed to be clean, modular, and maintainable. When in doubt, follow the existing patterns.<|MERGE_RESOLUTION|>--- conflicted
+++ resolved
@@ -67,11 +67,6 @@
 - **Memory System**: System memory is always on by default (separate from user RAG)
 - **Config Persistence**: Only specific settings are saved to disk (use `config.save_setting()`)
 - **Model Configuration**: Models are defined in `~/.episodic/models.json` (created from template on first run)
-<<<<<<< HEAD
-- **Assistant Message Limits**: Assistant message limits reset in 5-hour blocks, with start times rounded down to the nearest hour
-- **Topic Detection**: Topics must be properly closed when new ones start - check database for open topics, not just memory state
-- **Topic Names**: New topics should use detected names immediately, not placeholder names
-=======
 - **Model Pricing**: Update with `scripts/update_model_pricing.py` - never guess pricing
 - **Assistant Message Limits**: Assistant message limits reset in 5-hour blocks, with start times rounded down to the nearest hour
 - **Topic Detection**: Topics must be properly closed when new ones start - check database for open topics, not just memory state
@@ -81,7 +76,6 @@
   - Debug with `/debug on topic` to see detection details
 - **API Keys**: Load from environment or config, never hardcode
 - **File Size Violations**: Several files exceed 600 lines and need refactoring
->>>>>>> b28549b9
 
 ## Common Tasks
 
